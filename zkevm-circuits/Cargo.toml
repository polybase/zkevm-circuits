[package]
name = "zkevm-circuits"
version = "0.1.0"
authors = ["therealyingtong <yingtong@z.cash>"]
edition = "2021"
license = "MIT OR Apache-2.0"

# See more keys and their definitions at https://doc.rust-lang.org/cargo/reference/manifest.html

[dependencies]
halo2_proofs = { git = "https://github.com/privacy-scaling-explorations/halo2.git", tag = "v2023_02_02" }
num = "0.4"
sha3 = "0.10"
array-init = "2.0.0"
bus-mapping = { path = "../bus-mapping" }
eth-types = { path = "../eth-types" }
gadgets = { path = "../gadgets" }
ethers-core = "0.17.0"
ethers-signers = { version = "0.17.0", optional = true }
mock = { path = "../mock", optional = true }
strum = "0.24"
strum_macros = "0.24"
rand_xorshift = "0.3"
rand = "0.8"
itertools = "0.10.3"
lazy_static = "1.4"
mpt-zktrie = { path = "../zktrie" }
keccak256 = { path = "../keccak256"}
log = "0.4"
env_logger = "0.9"
<<<<<<< HEAD
ecdsa = { git = "https://github.com/privacy-scaling-explorations/halo2wrong", tag = "v2022_09_09" }
ecc =       { git = "https://github.com/privacy-scaling-explorations/halo2wrong", tag = "v2022_09_09" }
maingate =  { git = "https://github.com/privacy-scaling-explorations/halo2wrong", tag = "v2022_09_09" }
integer =   { git = "https://github.com/privacy-scaling-explorations/halo2wrong", tag = "v2022_09_09" }
=======
ecdsa = { git = "https://github.com/privacy-scaling-explorations/halo2wrong", tag = "v2023_02_02" }
ecc =       { git = "https://github.com/privacy-scaling-explorations/halo2wrong", tag = "v2023_02_02" }
maingate =  { git = "https://github.com/privacy-scaling-explorations/halo2wrong", tag = "v2023_02_02" }
integer =   { git = "https://github.com/privacy-scaling-explorations/halo2wrong", tag = "v2023_02_02" }
>>>>>>> 71ef2647
libsecp256k1 = "0.7"
num-bigint = { version = "0.4" }
rlp = "0.5.1"
subtle = "2.4"
rand_chacha = "0.3"
hex = "0.4.3"
rayon = "1.5"

[dev-dependencies]
bus-mapping = { path = "../bus-mapping", features = ["test"] }
criterion = "0.3"
ctor = "0.1.22"
ethers-signers = "0.17.0"
hex = "0.4.3"
itertools = "0.10.1"
mock = { path = "../mock" }
pretty_assertions = "1.0.0"

[features]
default = ["test","onephase"]
test = ["ethers-signers", "mock"]
onephase = []
zktrie = []
enable-sign-verify = []
codehash = []
non-legacy-tx = []<|MERGE_RESOLUTION|>--- conflicted
+++ resolved
@@ -28,17 +28,10 @@
 keccak256 = { path = "../keccak256"}
 log = "0.4"
 env_logger = "0.9"
-<<<<<<< HEAD
 ecdsa = { git = "https://github.com/privacy-scaling-explorations/halo2wrong", tag = "v2022_09_09" }
 ecc =       { git = "https://github.com/privacy-scaling-explorations/halo2wrong", tag = "v2022_09_09" }
 maingate =  { git = "https://github.com/privacy-scaling-explorations/halo2wrong", tag = "v2022_09_09" }
 integer =   { git = "https://github.com/privacy-scaling-explorations/halo2wrong", tag = "v2022_09_09" }
-=======
-ecdsa = { git = "https://github.com/privacy-scaling-explorations/halo2wrong", tag = "v2023_02_02" }
-ecc =       { git = "https://github.com/privacy-scaling-explorations/halo2wrong", tag = "v2023_02_02" }
-maingate =  { git = "https://github.com/privacy-scaling-explorations/halo2wrong", tag = "v2023_02_02" }
-integer =   { git = "https://github.com/privacy-scaling-explorations/halo2wrong", tag = "v2023_02_02" }
->>>>>>> 71ef2647
 libsecp256k1 = "0.7"
 num-bigint = { version = "0.4" }
 rlp = "0.5.1"
