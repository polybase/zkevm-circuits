--- conflicted
+++ resolved
@@ -47,11 +47,7 @@
 ) -> Result<ExecStep, Error> {
     let mut exec_step = state.new_step(geth_step)?;
 
-<<<<<<< HEAD
-    let external_address_word = geth_step.stack.last()?;
-=======
     let external_address_word = geth_step.stack.nth_last(0)?;
->>>>>>> d4b790e9
     let external_address = external_address_word.to_address();
     let dest_offset = geth_step.stack.nth_last(1)?;
     let offset = geth_step.stack.nth_last(2)?;
