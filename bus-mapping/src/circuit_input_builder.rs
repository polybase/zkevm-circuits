--- conflicted
+++ resolved
@@ -55,14 +55,11 @@
     pub max_calldata: usize,
     /// Max ammount of rows that the CopyCircuit can have.
     pub max_copy_rows: usize,
-<<<<<<< HEAD
     /// Maximum number of inner blocks in a batch
     pub max_inner_blocks: usize,
-=======
     /// Max number of steps that the ExpCircuit can have. Each step is further
     /// expressed in 7 rows
     pub max_exp_steps: usize,
->>>>>>> 1835da88
     /// Maximum number of bytes supported in the Bytecode Circuit
     pub max_bytecode: usize,
     // TODO: Rename for consistency
